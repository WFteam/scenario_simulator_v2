// Copyright 2015-2020 Tier IV, Inc. All rights reserved.
//
// Licensed under the Apache License, Version 2.0 (the "License");
// you may not use this file except in compliance with the License.
// You may obtain a copy of the License at
//
//     http://www.apache.org/licenses/LICENSE-2.0
//
// Unless required by applicable law or agreed to in writing, software
// distributed under the License is distributed on an "AS IS" BASIS,
// WITHOUT WARRANTIES OR CONDITIONS OF ANY KIND, either express or implied.
// See the License for the specific language governing permissions and
// limitations under the License.

#ifndef OPENSCENARIO_INTERPRETER__SYNTAX__INIT_HPP_
#define OPENSCENARIO_INTERPRETER__SYNTAX__INIT_HPP_

#include <nlohmann/json.hpp>
#include <openscenario_interpreter/syntax/init_actions.hpp>

namespace openscenario_interpreter
{
inline namespace syntax
{
/* ---- Init -------------------------------------------------------------------
 *
 *  <xsd:complexType name="Init">
 *    <xsd:sequence>
 *      <xsd:element name="Actions" type="InitActions"/>
 *    </xsd:sequence>
 *  </xsd:complexType>
 *
 * -------------------------------------------------------------------------- */
struct Init
{
  const InitActions actions;

  template <typename Node, typename Scope>
  explicit Init(const Node & node, Scope & scope)
  : actions(readElement<InitActions>("Actions", node, scope))
  {
  }

<<<<<<< HEAD
  template <typename... Ts>
  decltype(auto) evaluate(Ts &&... xs)
  {
    return actions.evaluate(std::forward<decltype(xs)>(xs)...);
  }
=======
  using InitActions::endsImmediately;
>>>>>>> d78a9627
};

nlohmann::json & operator<<(nlohmann::json &, const Init &);
}  // namespace syntax
}  // namespace openscenario_interpreter

#endif  // OPENSCENARIO_INTERPRETER__SYNTAX__INIT_HPP_<|MERGE_RESOLUTION|>--- conflicted
+++ resolved
@@ -41,15 +41,17 @@
   {
   }
 
-<<<<<<< HEAD
   template <typename... Ts>
   decltype(auto) evaluate(Ts &&... xs)
   {
     return actions.evaluate(std::forward<decltype(xs)>(xs)...);
   }
-=======
-  using InitActions::endsImmediately;
->>>>>>> d78a9627
+
+  template <typename... Ts>
+  decltype(auto) endsImmediately(Ts &&... xs)
+  {
+    return actions.endsImmediately(std::forward<decltype(xs)>(xs)...);
+  }
 };
 
 nlohmann::json & operator<<(nlohmann::json &, const Init &);
