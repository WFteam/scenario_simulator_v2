--- conflicted
+++ resolved
@@ -17,21 +17,13 @@
 
 #include <openscenario_interpreter/syntax/pedestrian.hpp>
 #include <openscenario_interpreter/syntax/vehicle.hpp>
-<<<<<<< HEAD
-
 #include <unordered_map>
-=======
->>>>>>> 85415a3e
 #include <utility>
 
 namespace openscenario_interpreter
 {
 inline namespace syntax
 {
-#define ELEMENT(TYPE) \
-  std::make_pair(     \
-    #TYPE, [&](auto && node) { return make<TYPE>(node, std::forward<decltype(xs)>(xs)...); })
-
 /* ---- EntityObject -----------------------------------------------------------
  *
  *  <xsd:group name="EntityObject">
@@ -46,50 +38,39 @@
  * -------------------------------------------------------------------------- */
 struct EntityObject : public Group
 {
-<<<<<<< HEAD
-  template<typename XML, typename ... Ts>
-  explicit EntityObject(const XML & node, Ts && ... xs)
+  template <typename XML, typename... Ts>
+  explicit EntityObject(const XML & node, Ts &&... xs)
+  // clang-format off
   : Group(
       choice(
         node,
         std::make_pair("CatalogReference", UNSUPPORTED()),
-        ELEMENT(Vehicle),
-        ELEMENT(Pedestrian),
-        std::make_pair("MiscObject", UNSUPPORTED())))
-  {}
-=======
-  template <typename Node, typename... Ts>
-  explicit EntityObject(const Node & node, Ts &&... xs)
-  : Group(choice(
-      node, std::make_pair("CatalogReference", UNSUPPORTED()), ELEMENT(Vehicle),
-      ELEMENT(Pedestrian), std::make_pair("MiscObject", UNSUPPORTED())))
+        std::make_pair("Vehicle",          [&](auto && node) { return make<Vehicle>   (node, std::forward<decltype(xs)>(xs)...); }),
+        std::make_pair("Pedestrian",       [&](auto && node) { return make<Pedestrian>(node, std::forward<decltype(xs)>(xs)...); }),
+        std::make_pair("MiscObject",       UNSUPPORTED())))
+  // clang-format on
   {
   }
->>>>>>> 85415a3e
 };
 
-#undef ELEMENT
-
-template<typename R = void, typename F, typename ... Ts>
-decltype(auto) apply(F && f, const EntityObject & entity_object, Ts && ... xs)
+template <typename R = void, typename F, typename... Ts>
+decltype(auto) apply(F && f, const EntityObject & entity_object, Ts &&... xs)
 {
-  #define BOILERPLATE(TYPE) \
-  { \
-    typeid(TYPE), [](F && f, const EntityObject & entity_object, Ts && ... xs) \
-    { \
-      return f(entity_object.as<TYPE>(), std::forward<decltype(xs)>(xs)...); \
-    } \
+#define BOILERPLATE(TYPE)                                                       \
+  {                                                                             \
+    typeid(TYPE), [](F && f, const EntityObject & entity_object, Ts &&... xs) { \
+      return f(entity_object.as<TYPE>(), std::forward<decltype(xs)>(xs)...);    \
+    }                                                                           \
   }
 
   static const std::unordered_map<
-    std::type_index,
-    std::function<R(F && f, const EntityObject & entity_object, Ts && ... xs)>> overloads
-  {
-    BOILERPLATE(Vehicle),
-    BOILERPLATE(Pedestrian),
-  };
+    std::type_index, std::function<R(F && f, const EntityObject & entity_object, Ts &&... xs)>>
+    overloads{
+      BOILERPLATE(Vehicle),
+      BOILERPLATE(Pedestrian),
+    };
 
-  #undef BOILERPLATE
+#undef BOILERPLATE
 
   return overloads.at(entity_object.type())(
     std::forward<decltype(f)>(f), entity_object, std::forward<decltype(xs)>(xs)...);
