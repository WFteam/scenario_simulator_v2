--- conflicted
+++ resolved
@@ -26,67 +26,6 @@
 {
 inline namespace syntax
 {
-<<<<<<< HEAD
-/* ---- ScenarioDefinition -----------------------------------------------------
- *
- * <xsd:group name="ScenarioDefinition">
- *   <xsd:sequence>
- *     <xsd:element name="ParameterDeclarations" type="ParameterDeclarations" minOccurs="0"/>
- *     <xsd:element name="CatalogLocations" type="CatalogLocations"/>
- *     <xsd:element name="RoadNetwork" type="RoadNetwork"/>
- *     <xsd:element name="Entities" type="Entities"/>
- *     <xsd:element name="Storyboard" type="Storyboard"/>
- *   </xsd:sequence>
- * </xsd:group>
- *
- * -------------------------------------------------------------------------- */
-struct ScenarioDefinition
-{
-  ASSERT_IS_OPTIONAL_ELEMENT(ParameterDeclarations);
-  const ParameterDeclarations parameter_declarations;
-
-  const CatalogLocations catalog_locations;
-
-  RoadNetwork road_network;
-
-  const Entities entities;
-
-  Storyboard storyboard;
-
-  template <typename Node, typename Scope>
-  explicit ScenarioDefinition(const Node & node, Scope & outer_scope)
-  : parameter_declarations(
-      readElement<ParameterDeclarations>("ParameterDeclarations", node, outer_scope)),
-    catalog_locations(readElement<CatalogLocations>("CatalogLocations", node, outer_scope)),
-    road_network(readElement<RoadNetwork>("RoadNetwork", node, outer_scope)),
-    entities(readElement<Entities>("Entities", node, outer_scope)),
-    storyboard(readElement<Storyboard>("Storyboard", node, outer_scope))
-  {
-  }
-
-  template <typename... Ts>
-  decltype(auto) complete(Ts &&... xs)
-  {
-    return storyboard.complete(std::forward<decltype(xs)>(xs)...);
-  }
-
-  template <typename... Ts>
-  auto evaluate(Ts &&... xs)
-  {
-    road_network.evaluate();
-    const auto result = storyboard.evaluate();
-    updateFrame();
-    return result;
-  }
-};
-
-inline std::ostream & operator<<(std::ostream & os, const ScenarioDefinition &)
-{
-  return os << unspecified;
-}
-
-=======
->>>>>>> 841e6c8d
 /* ---- OpenScenario -----------------------------------------------------------
  *
  * <xsd:complexType name="OpenScenario">
