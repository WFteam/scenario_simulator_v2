// Copyright 2015-2020 Tier IV, Inc. All rights reserved.
//
// Licensed under the Apache License, Version 2.0 (the "License");
// you may not use this file except in compliance with the License.
// You may obtain a copy of the License at
//
//     http://www.apache.org/licenses/LICENSE-2.0
//
// Unless required by applicable law or agreed to in writing, software
// distributed under the License is distributed on an "AS IS" BASIS,
// WITHOUT WARRANTIES OR CONDITIONS OF ANY KIND, either express or implied.
// See the License for the specific language governing permissions and
// limitations under the License.

#ifndef OPENSCENARIO_INTERPRETER__SCOPE_HPP_
#define OPENSCENARIO_INTERPRETER__SCOPE_HPP_

#include <boost/filesystem.hpp>
#include <functional>  // std::reference_wrapper
#include <limits>
#include <memory>
#include <openscenario_interpreter/syntax/entity_ref.hpp>
#include <openscenario_interpreter/syntax/traffic_signal_controller.hpp>
#include <unordered_map>
#include <utility>
#include <vector>

namespace openscenario_interpreter
{
/* ---- NOTE -------------------------------------------------------------------
 *
 *  This structure provides resource access during the scenario at each level of
 *  Storyboard.
 *
 *  Typically, in programming language implementations, scopes are implemented
 *  as linked lists that hold pointers to outer scopes. However, OpenSCENARIO
 *  does not have features that require dynamic frame construction like function
 *  calls, and the structure is fixed at the time of parsing, so it is okay to
 *  build the child scope as a copy of the parent scope.
 *
 *  In other words, this structure is not elegant, but I believe it is a simple
 *  structure that even beginners of programming language implementations can
 *  understand.
 *
 * -------------------------------------------------------------------------- */
struct Scope
{
  using Actor = EntityRef;

  using Actors = std::list<Actor>;

  /* ---- GLOBAL ------------------------------------------------------------ */

  const boost::filesystem::path pathname;  // for substituation syntax '$(dirname)'

  boost::filesystem::path logic_file;  // NOTE: Assigned by RoadNetwork's constructor.

  boost::filesystem::path scene_graph_file;  // NOTE: Assigned by RoadNetwork's constructor.

  /* ---- NOTE -----------------------------------------------------------------
   *
   *  for TrafficSignalControllerAction.trafficSignalControllerRef
   *
   *  Be careful not to use the TrafficSignalController as a dangling reference.
   *  Normally, the destruction of all scopes occurs at the same time as the
   *  destruction of the scenario itself.
   *
   * ------------------------------------------------------------------------ */
  std::unordered_map<String, std::reference_wrapper<TrafficSignalController>>
    traffic_signal_controller_refs;

  std::unordered_map<String, Element> entities;

  /* ---- LEXICAL ----------------------------------------------------------- */

<<<<<<< HEAD
  // for substitution syntax '$(dirname)'
  const boost::filesystem::path scenario;
=======
  std::unordered_map<String, Element> parameters;

  std::unordered_map<String, Element> storyboard_elements;

  Actors actors;

  /* ---- CONSTRUCTORS ------------------------------------------------------ */
>>>>>>> 841e6c8d

  Scope() = delete;

  explicit Scope(Scope &) = default;

  explicit Scope(const Scope &) = default;

  explicit Scope(const boost::filesystem::path & pathname) : pathname(pathname) {}
};
}  // namespace openscenario_interpreter

#endif  // OPENSCENARIO_INTERPRETER__SCOPE_HPP_<|MERGE_RESOLUTION|>--- conflicted
+++ resolved
@@ -51,7 +51,7 @@
 
   /* ---- GLOBAL ------------------------------------------------------------ */
 
-  const boost::filesystem::path pathname;  // for substituation syntax '$(dirname)'
+  const boost::filesystem::path pathname;  // for substitution syntax '$(dirname)'
 
   boost::filesystem::path logic_file;  // NOTE: Assigned by RoadNetwork's constructor.
 
@@ -73,10 +73,6 @@
 
   /* ---- LEXICAL ----------------------------------------------------------- */
 
-<<<<<<< HEAD
-  // for substitution syntax '$(dirname)'
-  const boost::filesystem::path scenario;
-=======
   std::unordered_map<String, Element> parameters;
 
   std::unordered_map<String, Element> storyboard_elements;
@@ -84,7 +80,6 @@
   Actors actors;
 
   /* ---- CONSTRUCTORS ------------------------------------------------------ */
->>>>>>> 841e6c8d
 
   Scope() = delete;
 
