--- conflicted
+++ resolved
@@ -35,11 +35,8 @@
         "console_scripts": [
             "validate-xosc = openscenario_utility.validation:main",
             "yaml2xosc     = openscenario_utility.conversion:main",
-<<<<<<< HEAD
             "validate-scenario = openscenario_utility.scenario_validation:validate_file"
-        ],
-=======
         ]
->>>>>>> 175b69d8
+
     },
 )