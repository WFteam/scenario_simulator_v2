--- conflicted
+++ resolved
@@ -76,24 +76,14 @@
             open_scenario_interpreter::complete_state.use_count() - 1);
         } else if (evaluate) {
           if (expect == "success") {
-<<<<<<< HEAD
             std::string testcase = evaluate.as<OpenScenario>().scope.scenario.string();
-            exporter.addTestCase(testcase, testcase, 0, junit_exporter::TestResult::SUCCESS);
-            exporter.write(log_path);
-          } else {
-            RCLCPP_ERROR(get_logger(), "\x1b[1;32mFailure.\x1b[0m");
-            std::string testcase = evaluate.as<OpenScenario>().scope.scenario.string();
-            exporter.addTestCase(testcase, testcase, 0,
-=======
-            std::string testcase = evaluate.as<OpenScenario>().global.scenario.string();
             exporter.addTestCase(testcase, "scenario_testing", 0,
             junit_exporter::TestResult::SUCCESS);
             exporter.write(log_path);
           } else {
             RCLCPP_ERROR(get_logger(), "\x1b[1;32mFailure.\x1b[0m");
-            std::string testcase = evaluate.as<OpenScenario>().global.scenario.string();
+            std::string testcase = evaluate.as<OpenScenario>().scope.scenario.string();
             exporter.addTestCase(testcase, "scenario_testing", 0,
->>>>>>> df4ba7a2
             junit_exporter::TestResult::FAILURE, "unexpected result",
             "testcase : " + testcase + " should end with " + expect);
             exporter.write(log_path);
@@ -105,23 +95,13 @@
         switch (command) {
           case EXIT_SUCCESS:
             if (expect == "success") {
-<<<<<<< HEAD
               std::string testcase = evaluate.as<OpenScenario>().scope.scenario.string();
-              exporter.addTestCase(testcase, testcase, 0,
+              exporter.addTestCase(testcase, "scenario_testing", 0,
               junit_exporter::TestResult::SUCCESS);
               exporter.write(log_path);
             } else {
               std::string testcase = evaluate.as<OpenScenario>().scope.scenario.string();
-              exporter.addTestCase(testcase, testcase, 0,
-=======
-              std::string testcase = evaluate.as<OpenScenario>().global.scenario.string();
               exporter.addTestCase(testcase, "scenario_testing", 0,
-              junit_exporter::TestResult::SUCCESS);
-              exporter.write(log_path);
-            } else {
-              std::string testcase = evaluate.as<OpenScenario>().global.scenario.string();
-              exporter.addTestCase(testcase, "scenario_testing", 0,
->>>>>>> df4ba7a2
               junit_exporter::TestResult::FAILURE, "unexpected result",
               "testcase : " + testcase + " should end with " + expect);
               exporter.write(log_path);
@@ -133,22 +113,13 @@
 
           case EXIT_FAILURE:
             if (expect == "failure") {
-<<<<<<< HEAD
               std::string testcase = evaluate.as<OpenScenario>().scope.scenario.string();
-              exporter.addTestCase(testcase, testcase, 0, junit_exporter::TestResult::SUCCESS);
-              exporter.write(log_path);
-            } else {
-              std::string testcase = evaluate.as<OpenScenario>().scope.scenario.string();
-              exporter.addTestCase(testcase, testcase, 0,
-=======
-              std::string testcase = evaluate.as<OpenScenario>().global.scenario.string();
               exporter.addTestCase(testcase, "scenario_testing", 0,
               junit_exporter::TestResult::SUCCESS);
               exporter.write(log_path);
             } else {
-              std::string testcase = evaluate.as<OpenScenario>().global.scenario.string();
+              std::string testcase = evaluate.as<OpenScenario>().scope.scenario.string();
               exporter.addTestCase(testcase, "scenario_testing", 0,
->>>>>>> df4ba7a2
               junit_exporter::TestResult::FAILURE, "unexpected result",
               "testcase : " + testcase + " should end with " + expect);
               exporter.write(log_path);
