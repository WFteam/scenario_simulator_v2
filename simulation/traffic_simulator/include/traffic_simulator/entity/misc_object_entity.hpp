// Copyright 2015-2020 Tier IV, Inc. All rights reserved.
//
// Licensed under the Apache License, Version 2.0 (the "License");
// you may not use this file except in compliance with the License.
// You may obtain a copy of the License at
//
//     http://www.apache.org/licenses/LICENSE-2.0
//
// Unless required by applicable law or agreed to in writing, software
// distributed under the License is distributed on an "AS IS" BASIS,
// WITHOUT WARRANTIES OR CONDITIONS OF ANY KIND, either express or implied.
// See the License for the specific language governing permissions and
// limitations under the License.

#ifndef TRAFFIC_SIMULATOR__ENTITY__MISC_OBJECT_ENTITY_HPP_
#define TRAFFIC_SIMULATOR__ENTITY__MISC_OBJECT_ENTITY_HPP_

#include <traffic_simulator/entity/entity_base.hpp>
#include <traffic_simulator_msgs/msg/misc_object_parameters.hpp>

namespace traffic_simulator
{
namespace entity
{
class MiscObjectEntity : public EntityBase
{
public:
  MiscObjectEntity(
    const std::string & name, const traffic_simulator_msgs::msg::MiscObjectParameters & params);
  void onUpdate(double, double) override;
  auto getBoundingBox() const -> const traffic_simulator_msgs::msg::BoundingBox override;
  auto getCurrentAction() const -> const std::string override;
  auto getEntityTypename() const -> const std::string & override
  {
    static const std::string result = "VehicleEntity";
    return result;
  }

  std::vector<traffic_simulator_msgs::msg::LaneletPose> getGoalPoses() override
  {
    return {};
  }  //return {}?

  boost::optional<traffic_simulator_msgs::msg::Obstacle> getObstacle() override
  {
    return boost::none;
  }

  auto getRouteLanelets(const double) -> std::vector<std::int64_t> override
  {
    THROW_SEMANTIC_ERROR("getRouteLanelets function cannot not use in MiscObjectEntity");
  }

  auto getWaypoints() -> const traffic_simulator_msgs::msg::WaypointsArray override
  {
    return traffic_simulator_msgs::msg::WaypointsArray();
  }

  void setTargetSpeed(double, bool) override
  {
    THROW_SEMANTIC_ERROR("setTargetSpeed function cannot not use in MiscObjectEntity");
  }

  void requestAssignRoute(const std::vector<traffic_simulator_msgs::msg::LaneletPose> &) override
  {
    THROW_SEMANTIC_ERROR("requestAssignRoute function cannot not use in MiscObjectEntity");
  }

  void requestAssignRoute(const std::vector<geometry_msgs::msg::Pose> &) override
  {
    THROW_SEMANTIC_ERROR("requestAssignRoute function cannot not use in MiscObjectEntity");
  }

  void requestAcquirePosition(const traffic_simulator_msgs::msg::LaneletPose &) override
  {
    THROW_SEMANTIC_ERROR("requestAcquirePosition function cannot not use in MiscObjectEntity");
  }

  void requestAcquirePosition(const geometry_msgs::msg::Pose &) override
  {
    THROW_SEMANTIC_ERROR("requestAcquirePosition function cannot not use in MiscObjectEntity");
  }

<<<<<<< HEAD
  void requestSpeedChange(
    const double, const SpeedChangeTransition, const SpeedChangeConstraint, const bool) override
  {
    THROW_SEMANTIC_ERROR("requestSpeedChange function cannot not use in MiscObjectEntity");
  }
=======
  auto getDriverModel() const -> traffic_simulator_msgs::msg::DriverModel override;

  void setDriverModel(const traffic_simulator_msgs::msg::DriverModel &) override;
>>>>>>> 355cdafd

private:
  const traffic_simulator_msgs::msg::MiscObjectParameters params_;
};
}  // namespace entity
}  // namespace traffic_simulator

#endif  // TRAFFIC_SIMULATOR__ENTITY__MISC_OBJECT_ENTITY_HPP_<|MERGE_RESOLUTION|>--- conflicted
+++ resolved
@@ -81,17 +81,14 @@
     THROW_SEMANTIC_ERROR("requestAcquirePosition function cannot not use in MiscObjectEntity");
   }
 
-<<<<<<< HEAD
   void requestSpeedChange(
     const double, const SpeedChangeTransition, const SpeedChangeConstraint, const bool) override
   {
     THROW_SEMANTIC_ERROR("requestSpeedChange function cannot not use in MiscObjectEntity");
   }
-=======
   auto getDriverModel() const -> traffic_simulator_msgs::msg::DriverModel override;
 
   void setDriverModel(const traffic_simulator_msgs::msg::DriverModel &) override;
->>>>>>> 355cdafd
 
 private:
   const traffic_simulator_msgs::msg::MiscObjectParameters params_;
