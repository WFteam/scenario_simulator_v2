// Copyright 2015-2020 Tier IV, Inc. All rights reserved.
//
// Licensed under the Apache License, Version 2.0 (the "License");
// you may not use this file except in compliance with the License.
// You may obtain a copy of the License at
//
//     http://www.apache.org/licenses/LICENSE-2.0
//
// Unless required by applicable law or agreed to in writing, software
// distributed under the License is distributed on an "AS IS" BASIS,
// WITHOUT WARRANTIES OR CONDITIONS OF ANY KIND, either express or implied.
// See the License for the specific language governing permissions and
// limitations under the License.

#ifndef TRAFFIC_SIMULATOR__ENTITY__EGO_ENTITY_HPP_
#define TRAFFIC_SIMULATOR__ENTITY__EGO_ENTITY_HPP_

#include <openscenario_msgs/msg/entity_type.hpp>
#include <traffic_simulator/entity/vehicle_entity.hpp>
#include <traffic_simulator/vehicle_model/sim_model_ideal.hpp>
#include <traffic_simulator/vehicle_model/sim_model_time_delay.hpp>

#undef TRAFFIC_SIMULATOR_ISOLATE_STANDARD_OUTPUT_FROM_AUTOWARE

#ifdef TRAFFIC_SIMULATOR_ISOLATE_STANDARD_OUTPUT_FROM_AUTOWARE
#include <fcntl.h>
#include <sys/stat.h>
#include <sys/types.h>
#include <unistd.h>
#endif

#include <sys/wait.h>  // for EgoEntity::~EgoEntity
#include <tf2/utils.h>

#include <algorithm>
#include <ament_index_cpp/get_package_share_directory.hpp>
#include <autoware_auto_msgs/msg/complex32.hpp>
#include <autoware_auto_msgs/msg/vehicle_control_command.hpp>
#include <autoware_auto_msgs/msg/vehicle_kinematic_state.hpp>
#include <autoware_auto_msgs/msg/vehicle_state_command.hpp>
#include <awapi_accessor/accessor.hpp>
#include <boost/filesystem.hpp>
#include <boost/optional.hpp>
#include <chrono>
#include <cstdlib>
#include <future>
#include <memory>
#include <pugixml.hpp>
#include <stdexcept>
#include <string>
#include <system_error>
#include <thread>
#include <unordered_map>
#include <utility>
#include <vector>

#define DEBUG_VALUE(...) \
  std::cout << "\x1b[32m" #__VA_ARGS__ " = " << (__VA_ARGS__) << "\x1b[0m" << std::endl

#define DEBUG_LINE() \
  std::cout << "\x1b[32m" << __FILE__ << ":" << __LINE__ << "\x1b[0m" << std::endl

namespace traffic_simulator
{
namespace entity
{
class EgoEntity : public VehicleEntity
{
  // NOTE: One day we will have to do simultaneous simulations of multiple Autowares.
  static std::unordered_map<
    std::string, std::shared_ptr<autoware_api::Accessor>  // TODO(yamacir-kit): virtualize accessor.
    >
    autowares;

  decltype(fork()) autoware_process_id = 0;

  // XXX DIRTY HACK: The EntityManager terribly requires Ego to be Copyable.
  std::shared_ptr<std::promise<void>> accessor_status;

  // XXX DIRTY HACK: The EntityManager terribly requires Ego to be Copyable.
  std::shared_ptr<std::thread> accessor_spinner;

public:
  EgoEntity() = delete;

  // TODO(yamacir-kit): EgoEntity(EgoEntity &&) = delete;
  // TODO(yamacir-kit): EgoEntity(const EgoEntity &) = delete;
  // TODO(yamacir-kit): EgoEntity & operator=(EgoEntity &&) = delete;
  // TODO(yamacir-kit): EgoEntity & operator=(const EgoEntity &) = delete;

  /* ---- NOTE -----------------------------------------------------------------
   *
   *  This constructor builds an Ego-type entity with an ambiguous initial
   *  state. In this case, the values for status_ and current_kinematic_state_
   *  are boost::none, respectively.
   *
   *  This constructor is used for the purpose of delaying the transmission of
   *  the initial position from the entity's spawn. If you build an ego-type
   *  entity with this constructor, you must explicitly call setStatus at least
   *  once before the first onUpdate call to establish location and kinematic
   *  state.
   *
   *  For OpenSCENARIO, setStatus before the onUpdate call is called by
   *  TeleportAction in the Storyboard.Init section.
   *
   * ------------------------------------------------------------------------ */
  explicit EgoEntity(
    const std::string & name, const boost::filesystem::path & lanelet2_map_osm,
<<<<<<< HEAD
    const double step_time, const openscenario_msgs::msg::VehicleParameters & parameters);
=======
    const double step_time, const openscenario_msgs::msg::VehicleParameters & parameters)
  : VehicleEntity(name, parameters),
    vehicle_model_ptr_(std::make_shared<SimModelTimeDelaySteer>(
      parameters.performance.max_speed,          // vel_lim,
      parameters.axles.front_axle.max_steering,  // steer_lim,
      parameters.performance.max_acceleration,   // accel_rate,
      5.0,                                       // steer_rate_lim,
      parameters.axles.front_axle.position_x - parameters.axles.rear_axle.position_x,
      step_time,  // dt,
      0.25,       // vel_time_delay,
      0.5,        // vel_time_constant,
      0.3,        // steer_time_delay,
      0.3,        // steer_time_constant,
      0.0         // deadzone_delta_steer
      ))
  {
    entity_type_.type = openscenario_msgs::msg::EntityType::EGO;
    auto launch_autoware = [&]() {
      auto get_parameter = [](const std::string & name, const auto & alternate) {
        rclcpp::Node node{"get_parameter", "simulation"};

        auto value = alternate;

        using value_type = typename std::decay<decltype(value)>::type;

        node.declare_parameter<value_type>(name, value);
        node.get_parameter<value_type>(name, value);

        return value;
      };

      /* ---- NOTE -----------------------------------------------------------
         *
         *  The actual values of these parameters are set by
         *  scenario_test_runner.launch.py as parameters of
         *  openscenario_interpreter_node.
         *
         * ------------------------------------------------------------------ */
      const auto autoware_launch_package =
        get_parameter("autoware_launch_package", std::string(""));
      const auto autoware_launch_file = get_parameter("autoware_launch_file", std::string(""));

      auto child = [&]() {
        // DEBUG_VALUE(lanelet2_map_osm);

        const std::vector<std::string> argv{
          "python3",
          "/opt/ros/foxy/bin/ros2",  // NOTE: The command 'ros2' is a Python script.
          "launch",
          autoware_launch_package,
          autoware_launch_file,
          std::string("map_path:=") += lanelet2_map_osm.parent_path().string(),
          std::string("lanelet2_map_file:=") += lanelet2_map_osm.filename().string()};

        // for (const auto & each : argv) {
        //   std::cout << each << (&each != &argv.back() ? ' ' : '\n');
        // }

#ifdef TRAFFIC_SIMULATOR_ISOLATE_STANDARD_OUTPUT_FROM_AUTOWARE
        const std::string name = "/tmp/scenario_test_runner/autoware-output.txt";
        const auto fd = ::open(name.c_str(), O_RDWR | O_CREAT, S_IRUSR | S_IWUSR);
        ::dup2(fd, STDOUT_FILENO);
        ::dup2(fd, STDERR_FILENO);
        ::close(fd);
#endif

        if (execute(argv) < 0) {
          std::cout << std::system_error(errno, std::system_category()).what() << std::endl;
          std::exit(EXIT_FAILURE);
        }
      };

      if ((autoware_process_id = fork()) < 0) {
        throw std::system_error(errno, std::system_category());
      } else if (autoware_process_id == 0) {
        return child();
      }
    };

    if (autowares.find(name) == std::end(autowares)) {
      auto my_name = name;
      std::replace(std::begin(my_name), std::end(my_name), ' ', '_');
      autowares.emplace(
        name, std::make_shared<autoware_api::Accessor>(
                "awapi_accessor",
                "simulation/" + my_name,  // NOTE: Specified in scenario_test_runner.launch.py
                rclcpp::NodeOptions().use_global_arguments(false)));

      launch_autoware();
    }
>>>>>>> 9d225c65

  ~EgoEntity() override;

  bool autoware_initialized = false;

<<<<<<< HEAD
=======
  auto initializeAutoware()
  {
    const auto current_entity_status = getStatus();

    if (!std::exchange(autoware_initialized, true)) {
      waitForAutowareStateToBeInitializingVehicle(
        [&]() { return updateAutoware(current_entity_status.pose); });

      /* ---- NOTE ---------------------------------------------------------------
       *
       *  awapi_awiv_adapter requires at least 'initialpose' and 'initialtwist'
       *  and tf to be published. Member function EgoEntity::waitForAutowareToBe*
       *  are depends a topic '/awapi/autoware/get/status' published by
       *  awapi_awiv_adapter.
       *
       * ---------------------------------------------------------------------- */
      waitForAutowareStateToBeWaitingForRoute([&]() {
        std::atomic_load(&autowares.at(name))->setInitialPose(current_entity_status.pose);
        return updateAutoware(current_entity_status.pose);
      });
    }
  }

  void requestAcquirePosition(const openscenario_msgs::msg::LaneletPose & lanelet_pose)
  {
    requestAcquirePosition(lanelet_pose, {});
  }

  void requestAcquirePosition(
    const openscenario_msgs::msg::LaneletPose & lanelet_pose,
    const std::vector<geometry_msgs::msg::PoseStamped> & constraints = {})
  {
    const auto map_pose = hdmap_utils_ptr_->toMapPose(lanelet_pose);
    requestAcquirePosition(map_pose, constraints);
  }

  void requestLaneChange(const std::int64_t to_lanelet_id);

>>>>>>> 9d225c65
  void requestAcquirePosition(
    const geometry_msgs::msg::PoseStamped &,
    const std::vector<geometry_msgs::msg::PoseStamped> & = {});

  void requestAssignRoute(
    const std::vector<openscenario_msgs::msg::LaneletPose> & waypoints) override;

<<<<<<< HEAD
  void setTargetSpeed(const double value, const bool)
=======
  void setTargetSpeed(double value, bool) override
>>>>>>> 9d225c65
  {
    const auto current = getStatus();

    Eigen::VectorXd v(5);
    {
      v << 0, 0, 0, value, 0;
    }

    (*vehicle_model_ptr_).setState(v);
  }

  const std::string getCurrentAction() const
  {
    return std::atomic_load(&autowares.at(name))->getAutowareStatus().autoware_state;
  }

  void onUpdate(double current_time, double step_time);

  bool setStatus(const openscenario_msgs::msg::EntityStatus & status);

  const openscenario_msgs::msg::WaypointsArray getWaypoints();

private:
// TODO(yamacir-kit): Define AutowareError type as struct based on std::runtime_error
#define DEFINE_WAIT_FOR_AUTOWARE_STATE_TO_BE(STATE)                                             \
  template <typename Thunk, typename Seconds = std::chrono::seconds>                            \
  void waitForAutowareStateToBe##STATE(Thunk thunk, Seconds interval = std::chrono::seconds(1)) \
    const                                                                                       \
  {                                                                                             \
    static const auto duration_max = std::chrono::seconds(30);                                  \
    Seconds duration{0};                                                                        \
    for (rclcpp::WallRate rate{interval}; !std::atomic_load(&autowares.at(name))->is##STATE();  \
         rate.sleep()) {                                                                        \
      if ((duration += interval) < duration_max) {                                              \
        thunk();                                                                                \
      } else {                                                                                  \
        const auto current_state =                                                              \
          std::atomic_load(&autowares.at(name))->getAutowareStatus().autoware_state;            \
        std::stringstream ss{};                                                                 \
        ss << "The simulator waited " << duration_max.count()                                   \
           << " seconds, expecting the Autoware state to transitioning to " << #STATE           \
           << ", but there was no change. The current Autoware state is "                       \
           << (current_state.empty() ? "NOT PUBLISHED YET" : current_state)                     \
           << ". This error is most likely due to the Autoware state transition "               \
           << "conditions changing with the update. Please report this error to "               \
           << "the developer. This error message was written by @yamacir-kit.";                 \
        using AutowareError = std::runtime_error;                                               \
        throw AutowareError(ss.str());                                                          \
      }                                                                                         \
    }                                                                                           \
    RCLCPP_INFO_STREAM(                                                                         \
      std::atomic_load(&autowares.at(name))->get_logger(), "Autoware is " #STATE " now.");      \
  }                                                                                             \
  static_assert(true, "")

  DEFINE_WAIT_FOR_AUTOWARE_STATE_TO_BE(InitializingVehicle);
  DEFINE_WAIT_FOR_AUTOWARE_STATE_TO_BE(WaitingForRoute);
  DEFINE_WAIT_FOR_AUTOWARE_STATE_TO_BE(Planning);
  DEFINE_WAIT_FOR_AUTOWARE_STATE_TO_BE(WaitingForEngage);
  DEFINE_WAIT_FOR_AUTOWARE_STATE_TO_BE(Driving);
  DEFINE_WAIT_FOR_AUTOWARE_STATE_TO_BE(ArrivedGoal);
  DEFINE_WAIT_FOR_AUTOWARE_STATE_TO_BE(Emergency);
  DEFINE_WAIT_FOR_AUTOWARE_STATE_TO_BE(Finalizing);

#undef DEFINE_WAIT_FOR_AUTOWARE_STATE_TO_BE

  void launchAutoware(const std::string &, const std::string &, const std::string &);

  void initializeAutoware();

  void updateAutoware(const geometry_msgs::msg::Pose &);

  boost::optional<openscenario_msgs::msg::Obstacle> getObstacle() override
  {
    std::cout << __FILE__ << "," << __LINE__ << std::endl;
    return boost::none;
  }

private:
  const openscenario_msgs::msg::EntityStatus getEntityStatus(
    const double time, const double step_time) const;

  boost::optional<geometry_msgs::msg::Pose> initial_pose_;

  const std::shared_ptr<SimModelInterface> vehicle_model_ptr_;

  boost::optional<double> previous_linear_velocity_;
  boost::optional<double> previous_angular_velocity_;
};
}  // namespace entity
}  // namespace traffic_simulator

#endif  // TRAFFIC_SIMULATOR__ENTITY__EGO_ENTITY_HPP_<|MERGE_RESOLUTION|>--- conflicted
+++ resolved
@@ -106,158 +106,34 @@
    * ------------------------------------------------------------------------ */
   explicit EgoEntity(
     const std::string & name, const boost::filesystem::path & lanelet2_map_osm,
-<<<<<<< HEAD
     const double step_time, const openscenario_msgs::msg::VehicleParameters & parameters);
-=======
-    const double step_time, const openscenario_msgs::msg::VehicleParameters & parameters)
-  : VehicleEntity(name, parameters),
-    vehicle_model_ptr_(std::make_shared<SimModelTimeDelaySteer>(
-      parameters.performance.max_speed,          // vel_lim,
-      parameters.axles.front_axle.max_steering,  // steer_lim,
-      parameters.performance.max_acceleration,   // accel_rate,
-      5.0,                                       // steer_rate_lim,
-      parameters.axles.front_axle.position_x - parameters.axles.rear_axle.position_x,
-      step_time,  // dt,
-      0.25,       // vel_time_delay,
-      0.5,        // vel_time_constant,
-      0.3,        // steer_time_delay,
-      0.3,        // steer_time_constant,
-      0.0         // deadzone_delta_steer
-      ))
-  {
-    entity_type_.type = openscenario_msgs::msg::EntityType::EGO;
-    auto launch_autoware = [&]() {
-      auto get_parameter = [](const std::string & name, const auto & alternate) {
-        rclcpp::Node node{"get_parameter", "simulation"};
-
-        auto value = alternate;
-
-        using value_type = typename std::decay<decltype(value)>::type;
-
-        node.declare_parameter<value_type>(name, value);
-        node.get_parameter<value_type>(name, value);
-
-        return value;
-      };
-
-      /* ---- NOTE -----------------------------------------------------------
-         *
-         *  The actual values of these parameters are set by
-         *  scenario_test_runner.launch.py as parameters of
-         *  openscenario_interpreter_node.
-         *
-         * ------------------------------------------------------------------ */
-      const auto autoware_launch_package =
-        get_parameter("autoware_launch_package", std::string(""));
-      const auto autoware_launch_file = get_parameter("autoware_launch_file", std::string(""));
-
-      auto child = [&]() {
-        // DEBUG_VALUE(lanelet2_map_osm);
-
-        const std::vector<std::string> argv{
-          "python3",
-          "/opt/ros/foxy/bin/ros2",  // NOTE: The command 'ros2' is a Python script.
-          "launch",
-          autoware_launch_package,
-          autoware_launch_file,
-          std::string("map_path:=") += lanelet2_map_osm.parent_path().string(),
-          std::string("lanelet2_map_file:=") += lanelet2_map_osm.filename().string()};
-
-        // for (const auto & each : argv) {
-        //   std::cout << each << (&each != &argv.back() ? ' ' : '\n');
-        // }
-
-#ifdef TRAFFIC_SIMULATOR_ISOLATE_STANDARD_OUTPUT_FROM_AUTOWARE
-        const std::string name = "/tmp/scenario_test_runner/autoware-output.txt";
-        const auto fd = ::open(name.c_str(), O_RDWR | O_CREAT, S_IRUSR | S_IWUSR);
-        ::dup2(fd, STDOUT_FILENO);
-        ::dup2(fd, STDERR_FILENO);
-        ::close(fd);
-#endif
-
-        if (execute(argv) < 0) {
-          std::cout << std::system_error(errno, std::system_category()).what() << std::endl;
-          std::exit(EXIT_FAILURE);
-        }
-      };
-
-      if ((autoware_process_id = fork()) < 0) {
-        throw std::system_error(errno, std::system_category());
-      } else if (autoware_process_id == 0) {
-        return child();
-      }
-    };
-
-    if (autowares.find(name) == std::end(autowares)) {
-      auto my_name = name;
-      std::replace(std::begin(my_name), std::end(my_name), ' ', '_');
-      autowares.emplace(
-        name, std::make_shared<autoware_api::Accessor>(
-                "awapi_accessor",
-                "simulation/" + my_name,  // NOTE: Specified in scenario_test_runner.launch.py
-                rclcpp::NodeOptions().use_global_arguments(false)));
-
-      launch_autoware();
-    }
->>>>>>> 9d225c65
 
   ~EgoEntity() override;
 
   bool autoware_initialized = false;
 
-<<<<<<< HEAD
-=======
-  auto initializeAutoware()
-  {
-    const auto current_entity_status = getStatus();
-
-    if (!std::exchange(autoware_initialized, true)) {
-      waitForAutowareStateToBeInitializingVehicle(
-        [&]() { return updateAutoware(current_entity_status.pose); });
-
-      /* ---- NOTE ---------------------------------------------------------------
-       *
-       *  awapi_awiv_adapter requires at least 'initialpose' and 'initialtwist'
-       *  and tf to be published. Member function EgoEntity::waitForAutowareToBe*
-       *  are depends a topic '/awapi/autoware/get/status' published by
-       *  awapi_awiv_adapter.
-       *
-       * ---------------------------------------------------------------------- */
-      waitForAutowareStateToBeWaitingForRoute([&]() {
-        std::atomic_load(&autowares.at(name))->setInitialPose(current_entity_status.pose);
-        return updateAutoware(current_entity_status.pose);
-      });
-    }
-  }
-
-  void requestAcquirePosition(const openscenario_msgs::msg::LaneletPose & lanelet_pose)
-  {
-    requestAcquirePosition(lanelet_pose, {});
-  }
+  void requestAcquirePosition(
+    const geometry_msgs::msg::PoseStamped &,
+    const std::vector<geometry_msgs::msg::PoseStamped> & = {});
 
   void requestAcquirePosition(
     const openscenario_msgs::msg::LaneletPose & lanelet_pose,
     const std::vector<geometry_msgs::msg::PoseStamped> & constraints = {})
   {
-    const auto map_pose = hdmap_utils_ptr_->toMapPose(lanelet_pose);
-    requestAcquirePosition(map_pose, constraints);
+    requestAcquirePosition((*hdmap_utils_ptr_).toMapPose(lanelet_pose), constraints);
+  }
+
+  void requestAcquirePosition(const openscenario_msgs::msg::LaneletPose & lanelet_pose) override
+  {
+    requestAcquirePosition(lanelet_pose, {});
   }
 
   void requestLaneChange(const std::int64_t to_lanelet_id);
-
->>>>>>> 9d225c65
-  void requestAcquirePosition(
-    const geometry_msgs::msg::PoseStamped &,
-    const std::vector<geometry_msgs::msg::PoseStamped> & = {});
 
   void requestAssignRoute(
     const std::vector<openscenario_msgs::msg::LaneletPose> & waypoints) override;
 
-<<<<<<< HEAD
-  void setTargetSpeed(const double value, const bool)
-=======
   void setTargetSpeed(double value, bool) override
->>>>>>> 9d225c65
   {
     const auto current = getStatus();
 
