--- conflicted
+++ resolved
@@ -99,16 +99,12 @@
     const std::vector<openscenario_msgs::msg::LaneletPose> & waypoints) override;
 
   const std::string getCurrentAction() const { return tree_ptr_->getCurrentAction(); }
-<<<<<<< HEAD
 
-  const openscenario_msgs::msg::WaypointsArray getWaypoints() { return tree_ptr_->getWaypoints(); }
-
-=======
   const openscenario_msgs::msg::WaypointsArray getWaypoints() override
   {
     return tree_ptr_->getWaypoints();
   }
->>>>>>> a1f823ea
+
   boost::optional<openscenario_msgs::msg::Obstacle> getObstacle() override
   {
     return tree_ptr_->getObstacle();
