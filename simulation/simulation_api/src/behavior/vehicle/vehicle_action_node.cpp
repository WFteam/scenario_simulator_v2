// Copyright 2015-2020 Tier IV, Inc. All rights reserved.
//
// Licensed under the Apache License, Version 2.0 (the "License");
// you may not use this file except in compliance with the License.
// You may obtain a copy of the License at
//
//     http://www.apache.org/licenses/LICENSE-2.0
//
// Unless required by applicable law or agreed to in writing, software
// distributed under the License is distributed on an "AS IS" BASIS,
// WITHOUT WARRANTIES OR CONDITIONS OF ANY KIND, either express or implied.
// See the License for the specific language governing permissions and
// limitations under the License.

#include <simulation_api/behavior/vehicle/vehicle_action_node.hpp>

#include <string>
#include <memory>
#include <vector>
#include <utility>

namespace entity_behavior
{
VehicleActionNode::VehicleActionNode(
  const std::string & name,
  const BT::NodeConfiguration & config)
: ActionNode(name, config) {}

void VehicleActionNode::getBlackBoardValues()
{
  ActionNode::getBlackBoardValues();
  if (!getInput<std::shared_ptr<simulation_api::entity::VehicleParameters>>(
      "vehicle_parameters", vehicle_parameters))
  {
    throw BehaviorTreeRuntimeError("failed to get input vehicle_parameters in VehicleActionNode");
  }
}

openscenario_msgs::msg::EntityStatus VehicleActionNode::calculateEntityStatusUpdated(
  double target_speed,
  const std::vector<std::int64_t> & following_lanelets)
{
  geometry_msgs::msg::Accel accel_new;
  accel_new = entity_status.action_status.accel;
  double target_accel = (target_speed - entity_status.action_status.twist.linear.x) / step_time;
  if (entity_status.action_status.twist.linear.x > target_speed) {
    target_accel = boost::algorithm::clamp(target_accel, -5, 0);
  } else {
    target_accel = boost::algorithm::clamp(target_accel, 0, 3);
  }
  accel_new.linear.x = target_accel;
  geometry_msgs::msg::Twist twist_new;
  twist_new.linear.x = boost::algorithm::clamp(
    entity_status.action_status.twist.linear.x + accel_new.linear.x * step_time,
    -10, vehicle_parameters->performance.max_speed);
  twist_new.linear.y = 0.0;
  twist_new.linear.z = 0.0;
  twist_new.angular.x = 0.0;
  twist_new.angular.y = 0.0;
  twist_new.angular.z = 0.0;
  std::int64_t new_lanelet_id = entity_status.lanelet_pose.lanelet_id;
  double new_s = entity_status.lanelet_pose.s +
    (twist_new.linear.x + entity_status.action_status.twist.linear.x) / 2.0 *
    step_time;
  if (new_s < 0) {
    auto previous_lanlet_ids = hdmap_utils->getPreviousLaneletIds(
      entity_status.lanelet_pose.lanelet_id);
    new_lanelet_id = previous_lanlet_ids[0];
    new_s = new_s + hdmap_utils->getLaneletLength(new_lanelet_id) - 0.01;
<<<<<<< HEAD
    openscenario_msgs::msg::EntityStatus entity_status_updated(current_time + step_time,
      new_lanelet_id, new_s, entity_status.offset, entity_status.rpy, twist_new, accel_new);
=======
    openscenario_msgs::msg::EntityStatus entity_status_updated;
    entity_status_updated.time = current_time + step_time;
    entity_status_updated.lanelet_pose.lanelet_id = new_lanelet_id;
    entity_status_updated.lanelet_pose.s = new_s;
    entity_status_updated.lanelet_pose.offset = entity_status.lanelet_pose.offset;
    entity_status_updated.lanelet_pose.rpy = entity_status.lanelet_pose.rpy;
    entity_status_updated.action_status.twist = twist_new;
    entity_status_updated.action_status.accel = accel_new;
    entity_status_updated.pose = hdmap_utils->toMapPose(entity_status_updated.lanelet_pose).pose;
>>>>>>> 79fb9e98
    return entity_status_updated;
  } else {
    bool calculation_success = false;
    for (size_t i = 0; i < following_lanelets.size(); i++) {
      if (following_lanelets[i] == entity_status.lanelet_pose.lanelet_id) {
        double length = hdmap_utils->getLaneletLength(entity_status.lanelet_pose.lanelet_id);
        calculation_success = true;
        if (length < new_s) {
          if (i != (following_lanelets.size() - 1)) {
            new_s = new_s - length;
            new_lanelet_id = following_lanelets[i + 1];
            break;
          } else {
            new_s = new_s - length;
            auto next_ids = hdmap_utils->getNextLaneletIds(following_lanelets[i]);
            if (next_ids.size() == 0) {
              openscenario_msgs::msg::EntityStatus status_in_world_frame;
              status_in_world_frame.time = entity_status.time;
              status_in_world_frame.pose = entity_status.pose;
              status_in_world_frame.action_status = entity_status.action_status;
              auto lanelet_pose = hdmap_utils->toLaneletPose(status_in_world_frame.pose);
              if (lanelet_pose) {
                status_in_world_frame.lanelet_pose = lanelet_pose.get();
              } else {
                status_in_world_frame.lanelet_pose_valid = false;
              }
<<<<<<< HEAD
              auto status_in_world_frame = openscenario_msgs::msg::EntityStatus(
                entity_status.time,
                entity_status.pose,
                entity_status.twist,
                entity_status.accel);
=======
>>>>>>> 79fb9e98
              entity_status = status_in_world_frame;
              return calculateEntityStatusUpdatedInWorldFrame(target_speed);
            }
            new_lanelet_id = next_ids[0];
            break;
          }
        }
      }
    }
    if (!calculation_success) {
      throw BehaviorTreeRuntimeError(
              "failed to calculate next status calculateEntityStatusUpdated function");
    }
<<<<<<< HEAD
    openscenario_msgs::msg::EntityStatus entity_status_updated(current_time + step_time,
      new_lanelet_id, new_s, entity_status.offset, entity_status.rpy, twist_new, accel_new);
=======
    openscenario_msgs::msg::EntityStatus entity_status_updated;
    entity_status_updated.time = current_time + step_time;
    entity_status_updated.lanelet_pose.lanelet_id = new_lanelet_id;
    entity_status_updated.lanelet_pose.s = new_s;
    entity_status_updated.lanelet_pose.offset = entity_status.lanelet_pose.offset;
    entity_status_updated.lanelet_pose.rpy = entity_status.lanelet_pose.rpy;
    entity_status_updated.pose = hdmap_utils->toMapPose(entity_status_updated.lanelet_pose).pose;
    entity_status_updated.action_status.twist = twist_new;
    entity_status_updated.action_status.accel = accel_new;
>>>>>>> 79fb9e98
    return entity_status_updated;
  }
  throw BehaviorTreeRuntimeError(
          "failed to calculate next status calculateEntityStatusUpdated function");
}

openscenario_msgs::msg::EntityStatus VehicleActionNode::calculateEntityStatusUpdatedInWorldFrame(
  double target_speed)
{
  if (target_speed > vehicle_parameters->performance.max_speed) {
    target_speed = vehicle_parameters->performance.max_speed;
  } else {
    target_speed = entity_status.action_status.twist.linear.x;
  }
  double target_accel = (target_speed - entity_status.action_status.twist.linear.x) / step_time;
  if (entity_status.action_status.twist.linear.x > target_speed) {
    target_accel = boost::algorithm::clamp(target_accel, -5, 0);
  } else {
    target_accel = boost::algorithm::clamp(target_accel, 0, 3);
  }
  geometry_msgs::msg::Accel accel_new;
  accel_new = entity_status.action_status.accel;
  accel_new.linear.x = target_accel;

  geometry_msgs::msg::Twist twist_new;
  twist_new.linear.x = entity_status.action_status.twist.linear.x +
    entity_status.action_status.accel.linear.x * step_time;
  twist_new.linear.y = entity_status.action_status.twist.linear.y +
    entity_status.action_status.accel.linear.y * step_time;
  twist_new.linear.z = entity_status.action_status.twist.linear.z +
    entity_status.action_status.accel.linear.z * step_time;
  twist_new.angular.x = entity_status.action_status.twist.angular.x +
    entity_status.action_status.accel.angular.x * step_time;
  twist_new.angular.y = entity_status.action_status.twist.angular.y +
    entity_status.action_status.accel.angular.y * step_time;
  twist_new.angular.z = entity_status.action_status.twist.angular.z +
    entity_status.action_status.accel.angular.z * step_time;

  geometry_msgs::msg::Pose pose_new;
  geometry_msgs::msg::Vector3 angular_trans_vec;
  angular_trans_vec.z = twist_new.angular.z * step_time;
  geometry_msgs::msg::Quaternion angular_trans_quat =
    quaternion_operation::convertEulerAngleToQuaternion(angular_trans_vec);
  pose_new.orientation =
    quaternion_operation::rotation(entity_status.pose.orientation, angular_trans_quat);
  Eigen::Vector3d trans_vec;
  trans_vec(0) = twist_new.linear.x * step_time;
  trans_vec(1) = twist_new.linear.y * step_time;
  trans_vec(2) = 0;
  Eigen::Matrix3d rotation_mat = quaternion_operation::getRotationMatrix(pose_new.orientation);
  trans_vec = rotation_mat * trans_vec;
  pose_new.position.x = trans_vec(0) + entity_status.pose.position.x;
  pose_new.position.y = trans_vec(1) + entity_status.pose.position.y;
  pose_new.position.z = trans_vec(2) + entity_status.pose.position.z;
<<<<<<< HEAD

  openscenario_msgs::msg::EntityStatus entity_status_updated(current_time + step_time,
    pose_new, twist_new,
    accel_new);
=======
  openscenario_msgs::msg::EntityStatus entity_status_updated;
  entity_status_updated.time = current_time + step_time;
  entity_status_updated.pose = pose_new;
  entity_status_updated.action_status.twist = twist_new;
  entity_status_updated.action_status.accel = accel_new;
  entity_status_updated.lanelet_pose_valid = false;
>>>>>>> 79fb9e98
  return entity_status_updated;
}

openscenario_msgs::msg::EntityStatus VehicleActionNode::calculateEntityStatusUpdated(
  double target_speed)
{
<<<<<<< HEAD
  return calculateEntityStatusUpdated(target_speed, following_lanelets);
=======
  if (!entity_status.lanelet_pose_valid) {
    return calculateEntityStatusUpdated(target_speed);
  }
  const auto following_lanelets = hdmap_utils->getFollowingLanelets(
    entity_status.lanelet_pose.lanelet_id);
  if (following_lanelets.size() == 0) {
    return calculateEntityStatusUpdated(target_speed);
  } else {
    return calculateEntityStatusUpdated(target_speed, following_lanelets);
  }
>>>>>>> 79fb9e98
}
}  // namespace entity_behavior<|MERGE_RESOLUTION|>--- conflicted
+++ resolved
@@ -67,10 +67,6 @@
       entity_status.lanelet_pose.lanelet_id);
     new_lanelet_id = previous_lanlet_ids[0];
     new_s = new_s + hdmap_utils->getLaneletLength(new_lanelet_id) - 0.01;
-<<<<<<< HEAD
-    openscenario_msgs::msg::EntityStatus entity_status_updated(current_time + step_time,
-      new_lanelet_id, new_s, entity_status.offset, entity_status.rpy, twist_new, accel_new);
-=======
     openscenario_msgs::msg::EntityStatus entity_status_updated;
     entity_status_updated.time = current_time + step_time;
     entity_status_updated.lanelet_pose.lanelet_id = new_lanelet_id;
@@ -80,7 +76,6 @@
     entity_status_updated.action_status.twist = twist_new;
     entity_status_updated.action_status.accel = accel_new;
     entity_status_updated.pose = hdmap_utils->toMapPose(entity_status_updated.lanelet_pose).pose;
->>>>>>> 79fb9e98
     return entity_status_updated;
   } else {
     bool calculation_success = false;
@@ -107,14 +102,6 @@
               } else {
                 status_in_world_frame.lanelet_pose_valid = false;
               }
-<<<<<<< HEAD
-              auto status_in_world_frame = openscenario_msgs::msg::EntityStatus(
-                entity_status.time,
-                entity_status.pose,
-                entity_status.twist,
-                entity_status.accel);
-=======
->>>>>>> 79fb9e98
               entity_status = status_in_world_frame;
               return calculateEntityStatusUpdatedInWorldFrame(target_speed);
             }
@@ -128,10 +115,6 @@
       throw BehaviorTreeRuntimeError(
               "failed to calculate next status calculateEntityStatusUpdated function");
     }
-<<<<<<< HEAD
-    openscenario_msgs::msg::EntityStatus entity_status_updated(current_time + step_time,
-      new_lanelet_id, new_s, entity_status.offset, entity_status.rpy, twist_new, accel_new);
-=======
     openscenario_msgs::msg::EntityStatus entity_status_updated;
     entity_status_updated.time = current_time + step_time;
     entity_status_updated.lanelet_pose.lanelet_id = new_lanelet_id;
@@ -141,7 +124,6 @@
     entity_status_updated.pose = hdmap_utils->toMapPose(entity_status_updated.lanelet_pose).pose;
     entity_status_updated.action_status.twist = twist_new;
     entity_status_updated.action_status.accel = accel_new;
->>>>>>> 79fb9e98
     return entity_status_updated;
   }
   throw BehaviorTreeRuntimeError(
@@ -196,28 +178,18 @@
   pose_new.position.x = trans_vec(0) + entity_status.pose.position.x;
   pose_new.position.y = trans_vec(1) + entity_status.pose.position.y;
   pose_new.position.z = trans_vec(2) + entity_status.pose.position.z;
-<<<<<<< HEAD
-
-  openscenario_msgs::msg::EntityStatus entity_status_updated(current_time + step_time,
-    pose_new, twist_new,
-    accel_new);
-=======
   openscenario_msgs::msg::EntityStatus entity_status_updated;
   entity_status_updated.time = current_time + step_time;
   entity_status_updated.pose = pose_new;
   entity_status_updated.action_status.twist = twist_new;
   entity_status_updated.action_status.accel = accel_new;
   entity_status_updated.lanelet_pose_valid = false;
->>>>>>> 79fb9e98
   return entity_status_updated;
 }
 
 openscenario_msgs::msg::EntityStatus VehicleActionNode::calculateEntityStatusUpdated(
   double target_speed)
 {
-<<<<<<< HEAD
-  return calculateEntityStatusUpdated(target_speed, following_lanelets);
-=======
   if (!entity_status.lanelet_pose_valid) {
     return calculateEntityStatusUpdated(target_speed);
   }
@@ -228,6 +200,5 @@
   } else {
     return calculateEntityStatusUpdated(target_speed, following_lanelets);
   }
->>>>>>> 79fb9e98
 }
 }  // namespace entity_behavior