--- conflicted
+++ resolved
@@ -33,11 +33,7 @@
 void AcquirePositionAction::getBlackBoardValues()
 {
   openscenario_msgs::msg::LaneletPose target_lanelet_pose;
-<<<<<<< HEAD
-  PedestrianActionNode::getBlackBoardValues();
-=======
   VehicleActionNode::getBlackBoardValues();
->>>>>>> 79fb9e98
   if (!getInput<openscenario_msgs::msg::LaneletPose>("target_lanelet_pose", target_lanelet_pose)) {
     target_lanelet_pose_ = boost::none;
   } else {
@@ -53,12 +49,8 @@
     return BT::NodeStatus::FAILURE;
   }
 
-<<<<<<< HEAD
-  route_ = hdmap_utils->getRoute(entity_status.lanelet_id, target_status_->lanelet_id);
-=======
   route_ = hdmap_utils->getRoute(entity_status.lanelet_pose.lanelet_id,
       target_lanelet_pose_->lanelet_id);
->>>>>>> 79fb9e98
   std::vector<std::int64_t> following_lanelets;
 
   if (!target_speed) {
@@ -102,15 +94,9 @@
   }
   auto entity_status_updated = calculateEntityStatusUpdated(target_speed.get(), route_);
   setOutput("updated_status", entity_status_updated);
-<<<<<<< HEAD
-  if (target_status_->lanelet_id == entity_status.lanelet_pose.lanelet_id) {
-    if (target_status_->s < entity_status.lanelet_pose.s) {
-      target_status_ = boost::none;
-=======
   if (target_lanelet_pose_->lanelet_id == entity_status.lanelet_pose.lanelet_id) {
     if (target_lanelet_pose_->s < entity_status.lanelet_pose.s) {
       target_lanelet_pose_ = boost::none;
->>>>>>> 79fb9e98
       return BT::NodeStatus::SUCCESS;
     }
   }
