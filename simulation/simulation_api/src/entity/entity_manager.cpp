--- conflicted
+++ resolved
@@ -142,15 +142,9 @@
   auto from_status = getEntityStatus(from);
   auto to_status = getEntityStatus(to);
   if (from_status && to_status) {
-<<<<<<< HEAD
-    auto dist = hdmap_utils_ptr_->getLongitudinalDistance(from_status->lanelet_id,
-        from_status->s,
-        to_status->lanelet_id, to_status->s);
-=======
     auto dist = hdmap_utils_ptr_->getLongitudinalDistance(from_status->lanelet_pose.lanelet_id,
         from_status->lanelet_pose.s,
         to_status->lanelet_pose.lanelet_id, to_status->lanelet_pose.s);
->>>>>>> 79fb9e98
     if (!dist) {
       return boost::none;
     } else {
@@ -481,11 +475,7 @@
     status_msg.name = status.first;
     status_msg.bounding_box = getBoundingBox(status.first);
     status_msg.action_status.current_action = getCurrentAction(status.first);
-<<<<<<< HEAD
-    switch (getEntityType(status).type) {
-=======
     switch (getEntityType(status.first).type) {
->>>>>>> 79fb9e98
       case openscenario_msgs::msg::EntityType::EGO:
         status_msg.type.type = status_msg.type.EGO;
         break;
