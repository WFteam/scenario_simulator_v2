--- conflicted
+++ resolved
@@ -9,22 +9,18 @@
     revMinor: 0
     date: "2020-03-20T12:00:00"
     author: yamacir-kit
-<<<<<<< HEAD
+    description: set
   ParameterDeclarations:
     ParameterDeclaration:
       - name: value
         parameterType: double
         value: 0
-=======
-    description: set
-  ParameterDeclarations: []
   CatalogLocations: []
->>>>>>> a557ed93
   RoadNetwork:
     LogicFile:
-      filepath: DOLLER(find-pkg-share kashiwanoha)/map/lanelet2_map.osm
+      filepath: "DOLLER(find-pkg-share kashiwanoha)/map/lanelet2_map.osm"
     SceneGraphFile:
-      filepath: ./
+      filepath: "./"
     TrafficSignals: []
   Entities: []
   Storyboard:
@@ -55,9 +51,13 @@
                         priority: overwrite
                         Action:
                           - name: action
-                            UserDefinedAction:
-                              CustomCommandAction:
-                                type: true
+                            GlobalAction:
+                              ParameterAction:
+                                parameterRef: value
+                                ModifyAction:
+                                  Rule:
+                                    AddValue:
+                                      value: 1
                         StartTrigger:
                           ConditionGroup:
                             - Condition:
@@ -67,20 +67,7 @@
                                 ByValueCondition:
                                   SimulationTimeCondition:
                                     rule: greaterThan
-<<<<<<< HEAD
                                     value: 3
-                        Action:
-                          - name: action
-                            GlobalAction:
-                              ParameterAction:
-                                parameterRef: value
-                                ModifyAction:
-                                  Rule:
-                                    AddValue:
-                                      value: 1
-=======
-                                    value: 3 # EVENT-START-TIME
->>>>>>> a557ed93
             StartTrigger:
               ConditionGroup:
                 - Condition:
