--- conflicted
+++ resolved
@@ -30,21 +30,15 @@
     workflow = LaunchConfiguration('workflow')
 
     declare_workflow = DeclareLaunchArgument(
-<<<<<<< HEAD
         'workflow',
         default_value=workflow,
         description='workflow files for scenario testing')
 
-=======
-                'workflow',
-                default_value=workflow,
-                description='workflow files for scenario testing')
-    log_directory = LaunchConfiguration('log_directory', default="/tmp")
     declare_log_directory = DeclareLaunchArgument(
-                'log_directory',
-                default_value=log_directory,
-                description='log_directory files for scenario testing')
->>>>>>> 07247fb7
+        'log_directory',
+        default_value=LaunchConfiguration('log_directory', default="/tmp"),
+        description='log_directory files for scenario testing')
+
     scenario_test_runner = Node(
         package='scenario_test_runner',
         node_executable='scenario_test_runner',
@@ -52,13 +46,8 @@
                 'stdout': 'log',
                 'stderr': 'screen',
         },
-<<<<<<< HEAD
         on_exit=Shutdown(),
-        arguments=["--workflow", workflow]
-=======
-        on_exit=launch.actions.Shutdown(),
         arguments=["--workflow", workflow, "--log_directory", log_directory]
->>>>>>> 07247fb7
     )
 
     port = 8080
