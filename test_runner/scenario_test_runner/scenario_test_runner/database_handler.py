#!/usr/bin/env python3
# -*- coding: utf-8 -*-

# Copyright 2020 Autoware Foundation. All rights reserved.
#
# Licensed under the Apache License, Version 2.0 (the "License");
# you may not use this file except in compliance with the License.
# You may obtain a copy of the License at
#
#     http://www.apache.org/licenses/LICENSE-2.0
#
# Unless required by applicable law or agreed to in writing, software
# distributed under the License is distributed on an "AS IS" BASIS,
# WITHOUT WARRANTIES OR CONDITIONS OF ANY KIND, either express or implied.
# See the License for the specific language governing permissions and
# limitations under the License.

import pathlib
<<<<<<< HEAD
import sys
=======
>>>>>>> 07247fb7

from scenario_test_utility.logger import Logger
from scenario_test_utility.manager import Manager
from scenario_test_utility.regex import resolve_ros_package
from scenario_test_utility.workflow_validator import WorkflowValidator

class DatabaseHandler():

    @staticmethod
    def read_database(workflow_file, log_directory):
        Logger.print_separator('Reading workflow')
        launcher_package_path = pathlib.Path(__file__).resolve().parent.parent
        workflow_path = ''
        if pathlib.Path(workflow_file).is_absolute():
            workflow_path = workflow_file
        else:
            workflow_path = resolve_ros_package(workflow_file)
        try:
            validator = WorkflowValidator()
            validator.validate_workflow_file(workflow_path)
        except:
            import traceback
            Logger.print_error("workflow file is not valid, shuttind donw")
            Logger.print_error(traceback.format_exc())
            sys.exit(1)
        database = Manager.read_data(workflow_path)
        if pathlib.Path(log_directory).is_absolute():
            log_path = log_directory
        else:
            log_path = resolve_ros_package(log_directory)
        scenarios = []
        for scenario in database["Scenario"]:
            scenario_path = str(launcher_package_path / scenario['path'])
            Manager.check_existence(scenario_path)
            scenario['path'] = scenario_path
            scenarios.append(scenario)
        return launcher_package_path, log_path, scenarios


if __name__ == '__main__':
    pass<|MERGE_RESOLUTION|>--- conflicted
+++ resolved
@@ -16,10 +16,7 @@
 # limitations under the License.
 
 import pathlib
-<<<<<<< HEAD
 import sys
-=======
->>>>>>> 07247fb7
 
 from scenario_test_utility.logger import Logger
 from scenario_test_utility.manager import Manager
